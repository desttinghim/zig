--- conflicted
+++ resolved
@@ -4632,19 +4632,18 @@
                         try Module.floatSub(sema.arena, scalar_type, src, lhs_val, rhs_val);
                     break :blk val;
                 },
-<<<<<<< HEAD
                 .div => blk: {
                     const val = if (is_int)
                         try Module.intDiv(sema.arena, lhs_val, rhs_val)
                     else
                         try Module.floatDiv(sema.arena, scalar_type, src, lhs_val, rhs_val);
-=======
+                    break :blk val;
+                },
                 .mul => blk: {
                     const val = if (is_int)
                         try Module.intMul(sema.arena, lhs_val, rhs_val)
                     else
                         try Module.floatMul(sema.arena, scalar_type, src, lhs_val, rhs_val);
->>>>>>> 40a47eae
                     break :blk val;
                 },
                 else => return sema.mod.fail(&block.base, src, "TODO Implement arithmetic operand '{s}'", .{@tagName(zir_tag)}),
